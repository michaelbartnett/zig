--- conflicted
+++ resolved
@@ -4194,25 +4194,7 @@
     ZigType *ptr_type = instruction->dest_ptr->value.type;
     assert(ptr_type->id == ZigTypeIdPointer);
 
-<<<<<<< HEAD
-    ZigLLVMBuildMemSet(g->builder, dest_ptr_casted, char_val, len_val, ptr_type->data.pointer.alignment, ptr_type->data.pointer.is_volatile);
-=======
-    LLVMValueRef is_volatile = ptr_type->data.pointer.is_volatile ?
-        LLVMConstAllOnes(LLVMInt1Type()) : LLVMConstNull(LLVMInt1Type());
-
-    uint32_t alignment = get_ptr_align(g, ptr_type);
-    LLVMValueRef align_val = LLVMConstInt(LLVMInt32Type(), alignment, false);
-
-    LLVMValueRef params[] = {
-        dest_ptr_casted,
-        char_val,
-        len_val,
-        align_val,
-        is_volatile,
-    };
-
-    LLVMBuildCall(g->builder, get_memset_fn_val(g), params, 5, "");
->>>>>>> 780e5674
+    ZigLLVMBuildMemSet(g->builder, dest_ptr_casted, char_val, len_val, get_ptr_align(g, ptr_type), ptr_type->data.pointer.is_volatile);
     return nullptr;
 }
 
@@ -4232,26 +4214,9 @@
     assert(dest_ptr_type->id == ZigTypeIdPointer);
     assert(src_ptr_type->id == ZigTypeIdPointer);
 
-<<<<<<< HEAD
     bool is_volatile = (dest_ptr_type->data.pointer.is_volatile || src_ptr_type->data.pointer.is_volatile);
-=======
-    LLVMValueRef is_volatile = (dest_ptr_type->data.pointer.is_volatile || src_ptr_type->data.pointer.is_volatile) ?
-        LLVMConstAllOnes(LLVMInt1Type()) : LLVMConstNull(LLVMInt1Type());
-
-    uint32_t min_align_bytes = min(get_ptr_align(g, src_ptr_type), get_ptr_align(g, dest_ptr_type));
-    LLVMValueRef align_val = LLVMConstInt(LLVMInt32Type(), min_align_bytes, false);
-
-    LLVMValueRef params[] = {
-        dest_ptr_casted,
-        src_ptr_casted,
-        len_val,
-        align_val,
-        is_volatile,
-    };
->>>>>>> 780e5674
-
-    ZigLLVMBuildMemCpy(g->builder, dest_ptr_casted, dest_ptr_type->data.pointer.alignment,
-            src_ptr_casted, src_ptr_type->data.pointer.alignment, len_val, is_volatile);
+    ZigLLVMBuildMemCpy(g->builder, dest_ptr_casted, get_ptr_align(g, dest_ptr_type),
+            src_ptr_casted, get_ptr_align(g, src_ptr_type), len_val, is_volatile);
     return nullptr;
 }
 
